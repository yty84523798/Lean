--- conflicted
+++ resolved
@@ -32,8 +32,7 @@
     public class DisplacedMovingAverageRibbon : QCAlgorithm
     {
         private const string Symbol = "SPY";
-<<<<<<< HEAD
-        private SequentialIndicator<IndicatorDataPoint>[] _ribbon;
+        private IndicatorBase<IndicatorDataPoint>[] _ribbon;
 
         /// <summary>
         /// Initialise the data and resolution required, as well as the cash and start-end dates for your algorithm. All algorithms must initialized.
@@ -41,9 +40,6 @@
         /// <seealso cref="QCAlgorithm.SetStartDate(System.DateTime)"/>
         /// <seealso cref="QCAlgorithm.SetEndDate(System.DateTime)"/>
         /// <seealso cref="QCAlgorithm.SetCash(decimal)"/>
-=======
-        private IndicatorBase<IndicatorDataPoint>[] ribbon;
->>>>>>> 0610ce43
         public override void Initialize()
         {
             SetStartDate(2009, 01, 01);
